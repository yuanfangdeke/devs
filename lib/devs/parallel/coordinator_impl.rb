module DEVS
  module Parallel
    module CoordinatorImpl
      def after_initialize
        @synchronize = Hash.new(false)
        @bag = []
      end

      def handle_init_event(event)
<<<<<<< HEAD
        @children.each { |child| child.dispatch(event) }
        @scheduler = Scheduler.new(@children.select{ |c| c.time_next < DEVS::INFINITY })
=======
        children = @children
        i = 0
        while i < children.size
          children[i].dispatch(event)
          i += 1
        end

>>>>>>> ba8bccd1
        @time_last = max_time_last
        @time_next = min_time_next
      end

      def handle_collect_event(event)
        if event.time == @time_next
          @time_last = event.time

          imm = imminent_children
          i = 0
          while i < imm.size
            child = imm[i]
            child.dispatch(event)
            @synchronize[child] = true
            i += 1
          end
        else
          raise BadSynchronisationError,
                "\ttime: #{event.time} should match time_next: #{@time_next}"
        end
      end

      def handle_output_event(event)
        bag = event.bag
        parent_bag = []
        child_bags = Hash.new { |hsh, key| hsh[key] = [] }

        i = 0
        while i < bag.size
          message = bag[i]
          payload, port = *message
          source = port.host.processor

          # check internal coupling to get children who receive sub-bag of y
          j = 0
          ic = model.internal_couplings(port)
          while j < ic.size
            coupling = ic[j]
            receiver = coupling.destination.processor
            child_bags[receiver] << Message.new(payload, coupling.destination_port)
            @synchronize[receiver] = true
            j += 1
          end

          # check external coupling to form sub-bag of parent output
          j = 0
          oc = model.output_couplings(port)
          while j < oc.size
            parent_bag << Message.new(payload, oc[j].destination_port)
            j += 1
          end

          i += 1
        end

        i = 0
        receivers = child_bags.keys
        while i < receivers.size
          receiver = receivers[i]
          sub_bag = child_bags[receiver]
          unless sub_bag.empty?
            receiver.dispatch(Event.new(:input, event.time, sub_bag))
          end
          i += 1
        end

        unless parent_bag.empty?
          parent.dispatch(Event.new(:output, event.time, parent_bag))
        end
      end

      def handle_input_event(event)
        @bag.concat(event.bag)
      end

      def handle_internal_event(event)
        if (@time_last..@time_next).include?(event.time)
          child_bags = Hash.new { |hash, key| hash[key] = [] }
          bag = @bag

          i = 0
          while i < bag.size
            message = bag[i]
            payload, port = *message

            # check external input couplings to get children who receive sub-bag of y
            j = 0
            ic = model.input_couplings(port)
            while j < ic.size
              coupling = ic[j]
              receiver = coupling.destination.processor
              child_bags[receiver] << Message.new(payload, coupling.destination_port)
              @synchronize[receiver] = true
              j += 1
            end

            i += 1
          end

          i = 0
          receivers = child_bags.keys
          while i < receivers.size
            receiver = receivers[i]
            sub_bag = child_bags[receiver]
            unless sub_bag.empty?
              receiver.dispatch(Event.new(:input, event.time, sub_bag))
            end
            i += 1
          end
          bag.clear

<<<<<<< HEAD
          @synchronize.each_key do |child|
            new_event = Event.new(:internal, event.time)
            debug "\t#{model} dispatching #{new_event}"
            @scheduler.unschedule(child)
            child.dispatch(new_event)
            @scheduler.schedule(child) if child.time_next < DEVS::INFINITY
=======
          flagged = @synchronize.keys
          i = 0
          while i < flagged.size
            flagged[i].dispatch(Event.new(:internal, event.time))
            i += 1
>>>>>>> ba8bccd1
          end
          @synchronize.clear

          @time_last = event.time
          @time_next = min_time_next
        else
          raise BadSynchronisationError, "time: #{event.time} should be between time_last: #{@time_last} and time_next: #{@time_next}"
        end
      end
    end
  end
end<|MERGE_RESOLUTION|>--- conflicted
+++ resolved
@@ -7,18 +7,17 @@
       end
 
       def handle_init_event(event)
-<<<<<<< HEAD
-        @children.each { |child| child.dispatch(event) }
-        @scheduler = Scheduler.new(@children.select{ |c| c.time_next < DEVS::INFINITY })
-=======
         children = @children
+        selected = []
         i = 0
         while i < children.size
-          children[i].dispatch(event)
+          child = children[i]
+          child.dispatch(event)
+          selected << child if child.time_next < DEVS::INFINITY
           i += 1
         end
+        @scheduler = Scheduler.new(selected)
 
->>>>>>> ba8bccd1
         @time_last = max_time_last
         @time_next = min_time_next
       end
@@ -130,20 +129,14 @@
           end
           bag.clear
 
-<<<<<<< HEAD
-          @synchronize.each_key do |child|
-            new_event = Event.new(:internal, event.time)
-            debug "\t#{model} dispatching #{new_event}"
-            @scheduler.unschedule(child)
-            child.dispatch(new_event)
-            @scheduler.schedule(child) if child.time_next < DEVS::INFINITY
-=======
           flagged = @synchronize.keys
           i = 0
           while i < flagged.size
-            flagged[i].dispatch(Event.new(:internal, event.time))
+            child = flagged[i]
+            @scheduler.unschedule(child)
+            child.dispatch(Event.new(:internal, event.time))
+            @scheduler.schedule(child) if child.time_next < DEVS::INFINITY
             i += 1
->>>>>>> ba8bccd1
           end
           @synchronize.clear
 
